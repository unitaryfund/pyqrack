--- conflicted
+++ resolved
@@ -4,13 +4,7 @@
 from setuptools import setup
 
 
-<<<<<<< HEAD
-requirements = []
-
-VERSION = "1.28.9"
-=======
 VERSION = "1.29.10"
->>>>>>> 61e851a4
 
 # Read long description from README.
 README_PATH = os.path.join(os.path.abspath(os.path.dirname(__file__)), 'README.md')
@@ -58,10 +52,7 @@
         "Programming Language :: Python :: 3.9",
         "Programming Language :: Python :: 3.10",
         "Programming Language :: Python :: 3.11",
-<<<<<<< HEAD
-=======
         "Programming Language :: Python :: 3.12",
->>>>>>> 61e851a4
         "Topic :: Scientific/Engineering",
     ],
     keywords="pyqrack qrack simulator quantum gpu",
