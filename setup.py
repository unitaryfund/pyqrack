--- conflicted
+++ resolved
@@ -6,11 +6,7 @@
 
 requirements = []
 
-<<<<<<< HEAD
-VERSION = "1.24.1"
-=======
 VERSION = "1.24.6"
->>>>>>> d0e5890b
 
 # Read long description from README.
 README_PATH = os.path.join(os.path.abspath(os.path.dirname(__file__)), 'README.md')
