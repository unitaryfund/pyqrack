--- conflicted
+++ resolved
@@ -4,11 +4,7 @@
 from setuptools import setup
 
 
-<<<<<<< HEAD
-VERSION = "1.32.18"
-=======
 VERSION = "1.32.19"
->>>>>>> a7bc72b2
 
 # Read long description from README.
 README_PATH = os.path.join(os.path.abspath(os.path.dirname(__file__)), 'README.md')
