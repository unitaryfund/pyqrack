# (C) Daniel Strano and the Qrack contributors 2017-2023. All rights reserved.
#
# Use of this source code is governed by an MIT-style license that can be
# found in the LICENSE file or at https://opensource.org/licenses/MIT.

import ctypes
import sys

from .qrack_system import Qrack
from .neuron_activation_fn import NeuronActivationFn

class QrackNeuron:
    """Class that exposes the QNeuron class of Qrack

    This model of a "quantum neuron" is based on the concept of a "uniformly controlled"
    rotation of a single output qubit around the Pauli Y axis, and has been developed by
    others. In our case, the primary relevant gate could also be called a
    single-qubit-target multiplexer.

    (See https://arxiv.org/abs/quant-ph/0407010 for an introduction to "uniformly controlled
    gates.)

    QrackNeuron is meant to be interchangeable with a single classical neuron, as in
    conventional neural net software. It differs from classical neurons in conventional
    neural nets, in that the "synaptic cleft" is modelled as a single qubit. Hence, this
    neuron can train and predict in superposition.

    Attributes:
        nid(int): Qrack ID of this neuron
        simulator(QrackSimulator): Simulator instance for all synaptic clefts of the neuron
        controls(list(int)): Indices of all "control" qubits, for neuron input
        target(int): Index of "target" qubit, for neuron output
        tolerance(double): Rounding tolerance
    """

    def _get_error(self):
        return Qrack.qrack_lib.get_error(self.simulator.sid)

    def _throw_if_error(self):
        if self._get_error() != 0:
            raise RuntimeError("QrackNeuron C++ library raised exception.")

    def __init__(
        self,
        simulator,
        controls,
        target,
        activation_fn = NeuronActivationFn.Sigmoid,
        alpha = 1.0,
        tolerance = sys.float_info.epsilon,
        _init = True
    ):
        self.simulator = simulator
        self.controls = controls
        self.target = target
        self.activation_fn = activation_fn
        self.alpha = alpha
        self.tolerance = tolerance

        if not _init:
            return

        self.nid = Qrack.qrack_lib.init_qneuron(simulator.sid, len(controls), self._ulonglong_byref(controls), target, activation_fn, alpha, tolerance)

        self._throw_if_error()

    def __del__(self):
        if self.nid is not None:
            Qrack.qrack_lib.destroy_qneuron(self.nid)
            self.nid = None

    def clone(self):
        """Clones this neuron.

        Create a new, independent neuron instance with identical angles,
        inputs, output, and tolerance, for the same QrackSimulator.

        Raises:
            RuntimeError: QrackNeuron C++ library raised an exception.
        """
        result = QrackNeuron(self.simulator, self.controls, self.target, self.activation_fn, self.alpha, self.tolerance)
        self.nid = Qrack.qrack_lib.clone_qneuron(self.simulator.sid)
        self._throw_if_error()
        return result

    def _ulonglong_byref(self, a):
        return (ctypes.c_ulonglong * len(a))(*a)

    def _real1_byref(self, a):
        # This needs to be c_double, if PyQrack is built with fp64.
        if Qrack.fppow < 6:
            return (ctypes.c_float * len(a))(*a)
        return (ctypes.c_double * len(a))(*a)

    def set_angles(self, a):
        """Directly sets the neuron parameters.

        Set all synaptic parameters of the neuron directly, by a list
        enumerated over the integer permutations of input qubits.

        Args:
            a(list(double)): List of input permutation angles

        Raises:
            ValueError: Angles 'a' in QrackNeuron.set_angles() must contain at least (2 ** len(self.controls)) elements.
            RuntimeError: QrackSimulator raised an exception.
        """
        if len(a) < (1 << len(self.controls)):
            raise ValueError("Angles 'a' in QrackNeuron.set_angles() must contain at least (2 ** len(self.controls)) elements.")
        Qrack.qrack_lib.set_qneuron_angles(self.nid, self._real1_byref(a))
        self._throw_if_error()

    def get_angles(self):
        """Directly gets the neuron parameters.

        Get all synaptic parameters of the neuron directly, as a list
        enumerated over the integer permutations of input qubits.

        Raises:
            RuntimeError: QrackNeuron C++ library raised an exception.
        """
<<<<<<< HEAD
        ket = self._real1_byref([0.0] * (1 << len(controls)))
=======
        ket = self._real1_byref([0.0] * (1 << len(self.controls)))
>>>>>>> 86c08c32
        Qrack.qrack_lib.get_qneuron_angles(self.nid, ket)
        self._throw_if_error()
        return list(ket)

    def set_alpha(self, a):
        """Set the neuron 'alpha' parameter.

        To enable nonlinear activation, `QrackNeuron` has an 'alpha'
        parameter that is applied as a power to its angles, before
        learning and prediction. This makes the activation function
        sharper (or less sharp).

        Raises:
            RuntimeError: QrackNeuron C++ library raised an exception.
        """
        self.alpha = a
        Qrack.qrack_lib.set_qneuron_alpha(self.nid, a)
        self._throw_if_error()

    def set_activation_fn(self, f):
        """Sets the activation function of this QrackNeuron

        Nonlinear activation functions can be important to neural net
        applications, like DNN. The available activation functions are
        enumerated in `NeuronActivationFn`. 

        Raises:
            RuntimeError: QrackNeuron C++ library raised an exception.
        """
        self.activation_fn = f
        Qrack.qrack_lib.set_qneuron_activation_fn(self.nid, f)
        self._throw_if_error()

    def predict(self, e=True, r=True):
        """Predict based on training

        "Predict" the anticipated output, based on input and training.
        By default, "predict()" will initialize the output qubit as by
        resetting to |0> and then acting a Hadamard gate. From that
        state, the method amends the output qubit upon the basis of
        the state of its input qubits, applying a rotation around
        Pauli Y axis according to the angle learned for the input.

        Args:
            e(bool): If False, predict the opposite
            r(bool): If True, start by resetting the output to 50/50

        Raises:
            RuntimeError: QrackNeuron C++ library raised an exception.
        """
        result = Qrack.qrack_lib.qneuron_predict(self.nid, e, r)
        self._throw_if_error()
        return result

    def unpredict(self, e=True):
        """Uncompute a prediction

        Uncompute a 'prediction' of the anticipated output, based on
        input and training.

        Args:
            e(bool): If False, unpredict the opposite

        Raises:
            RuntimeError: QrackNeuron C++ library raised an exception.
        """
        result = Qrack.qrack_lib.qneuron_unpredict(self.nid, e)
        self._throw_if_error()
        return result

    def learn_cycle(self, e=True):
        """Run a learning cycle

        A learning cycle consists of predicting a result, saving the
        classical outcome, and uncomputing the prediction.

        Args:
            e(bool): If False, predict the opposite

        Raises:
            RuntimeError: QrackNeuron C++ library raised an exception.
        """
        Qrack.qrack_lib.qneuron_learn_cycle(self.nid, e)
        self._throw_if_error()

    def learn(self, eta, e=True, r=True):
        """Learn from current qubit state

        "Learn" to associate current inputs with output. Based on
        input qubit states and volatility 'eta,' the input state
        synaptic parameter is updated to prefer the "e" ("expected")
        output.

        Args:
            eta(double): Training volatility, 0 to 1
            e(bool): If False, predict the opposite
            r(bool): If True, start by resetting the output to 50/50

        Raises:
            RuntimeError: QrackNeuron C++ library raised an exception.
        """
        Qrack.qrack_lib.qneuron_learn(self.nid, eta, e, r)
        self._throw_if_error()

    def learn_permutation(self, eta, e=True, r=True):
        """Learn from current classical state

        Learn to associate current inputs with output, under the
        assumption that the inputs and outputs are "classical."
        Based on input qubit states and volatility 'eta,' the input
        state angle is updated to prefer the "e" ("expected") output.

        Args:
            eta(double): Training volatility, 0 to 1
            e(bool): If False, predict the opposite
            r(bool): If True, start by resetting the output to 50/50

        Raises:
            RuntimeError: QrackNeuron C++ library raised an exception.
        """
        Qrack.qrack_lib.qneuron_learn_permutation(self.nid, eta, e, r)
        self._throw_if_error()<|MERGE_RESOLUTION|>--- conflicted
+++ resolved
@@ -119,11 +119,7 @@
         Raises:
             RuntimeError: QrackNeuron C++ library raised an exception.
         """
-<<<<<<< HEAD
-        ket = self._real1_byref([0.0] * (1 << len(controls)))
-=======
         ket = self._real1_byref([0.0] * (1 << len(self.controls)))
->>>>>>> 86c08c32
         Qrack.qrack_lib.get_qneuron_angles(self.nid, ket)
         self._throw_if_error()
         return list(ket)
