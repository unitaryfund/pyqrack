--- conflicted
+++ resolved
@@ -38,25 +38,18 @@
         elif _platform == "darwin":
             shared_lib_path = "qrack_lib/Mac/x86_64/libqrack_pinvoke.6.2.0.dylib"
         elif _platform == "win32":
-<<<<<<< HEAD
             struct_size = struct.calcsize("P") * 8
             if struct_size == 32:
                 shared_lib_path = "qrack_lib\\Windows\\x86\\qrack_pinvoke.dll"
             else:
                 shared_lib_path = "qrack_lib\\Windows\\x86_64\\qrack_pinvoke.dll"
         else:
-            print("No Qrack binary for your platform, attempting to use /usr/local/lib/libqrack_pinvoke.so")
-            print("You can choose the binary file to load with the environment variable: PYQRACK_SHARED_LIB_PATH")
-=======
-            shared_lib_path = "C:\\Program Files\\Qrack\\bin\\qrack_pinvoke.dll"
-        elif _platform != "linux" and _platform != "linux2":
             print(
                 "No Qrack binary for your platform, attempting to use /usr/local/lib/libqrack_pinvoke.so"
             )
             print(
                 "You can choose the binary file to load with the environment variable: PYQRACK_SHARED_LIB_PATH"
             )
->>>>>>> c8198dbe
 
         basedir = os.path.abspath(os.path.dirname(__file__))
         if shared_lib_path.startswith("/") or shared_lib_path[1:3] == ":\\":
