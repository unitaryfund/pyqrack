# pyqrack
[![Downloads](https://pepy.tech/badge/pyqrack-cpu)](https://pepy.tech/project/pyqrack-cpu) [![Downloads](https://pepy.tech/badge/pyqrack-cpu/month)](https://pepy.tech/project/pyqrack-cpu) [![Downloads](https://static.pepy.tech/badge/pyqrack-cpu/week)](https://pepy.tech/project/pyqrack-cpu)

Pure Python bindings for the pure C++11 Qrack quantum computer simulator library

(**PyQrack** is just pure Qrack.)

This is the **purely CPU-based** variant of PyQrack (with module name `pyqrack-cpu`). This alternate build of PyQrack is provided so that systems that won't use OpenCL or CUDA anyway (such as because they lack any GPUs or other accelerators like the Intel HD) do not need to install the OpenCL library in order to use PyQrack. In this form, both the PyQrack module and the underlying C++ Qrack library are entirely external **dependency-free.**

**If you're looking for Mac ARM support, use the package `pyqrack`, not `pyqrack-cpu`.** Mac officially "deprecated" OpenCL years ago. Hence, accelerator support is not included in ARM-based Mac wheels, and OpenCL installation is **not** required on these systems, but, if you have a CUDA accelerator on ARM-based Mac, you could try the package `pyqrack-cuda` instead.

<<<<<<< HEAD
(**If you installing from source,** it doesn't matter whether you use `pyqrack` or `pyqrack-cpu`, because the build version of C++ Qrack you intend to use must already be installed locally.)
=======
**Performance can benefit greatly from following the [Qrack repository "Quick Start" and "Power user considerations."](https://github.com/unitaryfund/qrack/blob/main/README.md#quick-start)**
>>>>>>> 41375b6c

**Performance can benefit greatly from following the [Qrack repository "Quick Start" and "Power user considerations."](https://github.com/unitaryfund/qrack/blob/main/README.md#quick-start)**

Import and instantiate [`QrackSimulator`](https://github.com/unitaryfund/pyqrack/blob/main/pyqrack/qrack_simulator.py) instances. This simulator can perform arbitrary single qubit and controlled-single-qubit gates, as well as other specific gates like `SWAP`.

Any 2x2 bit operator matrix is represented by a list of 4 `complex` floating point numbers, in [**row-major order**](https://en.wikipedia.org/wiki/Row-_and_column-major_order).

Single and array "`b`" parameters represent [**Pauli operator bases**](https://en.wikipedia.org/wiki/Pauli_matrices). They are specified according to the enumeration of the [`Pauli`](https://github.com/unitaryfund/pyqrack/blob/main/pyqrack/pauli.py) class.

`MC[x]` and `MAC[x]` methods are controlled single bit gates, with as many control qubits as you specify via Python list `c` argument. `MCX` is multiply-controlled Pauli X, and `MACX` is "anti-"controlled Pauli X, i.e. "anti-control" activates the gate if all control bits are specifically **off**, as opposed to **on**.

To load the required **unitaryfund/qrack** libraries from a different location, set the `PYQRACK_SHARED_LIB_PATH` environment variable.

PyQrack has experimental support for [PyZX](https://github.com/Quantomatic/pyzx) `Circuit` definitions as an intermediate representation for `QrackSimulator`. To try this, load a `Circuit` in PyZX, (use that module to optimize your circuit, as you like,) and create a `QrackSimulator()` instance using the `pyzxCircuit` named argument of the constructor, like so:

```python
sim = QrackSimulator(pyzxCircuit=c)
```

where `c` is a PyZX circuit object. The circuit will automatically be simulated in the constructed `QrackSimulator` instance. This also allows loading from QASM and other intermediate representations supported by PyZX.

See [https://pyqrack.readthedocs.io/en/latest/](https://pyqrack.readthedocs.io/en/latest/) for an API reference.

For custom Qrack build floating-point precision, where options are `half`, `float`, `double`, and `quad`, set an environment variable via `export QRACK_FPPOW=[n]` (or as appropriate to your shell) where `[n]` is the logarithm base 2 of the number of bits in the systemic floating point type (`4`, `5`, `6`, or `7`, with `5` or `float` as default, i.e. `2**5=32` for 32-bit `float`). Your Qrack installation floating-point build option must match this specific value, which might require a custom Qrack build.

Please feel welcome to open an issue, if you'd like help. 😃

**Special thanks go to Zeeshan Ahmed, for bug fixes and design suggestions, Ashish Panigrahi, for documentation and design suggestions, WingCode, for documentation, and to the broader community of Qrack contributors, for years of happy Qracking! You rock!**<|MERGE_RESOLUTION|>--- conflicted
+++ resolved
@@ -9,11 +9,9 @@
 
 **If you're looking for Mac ARM support, use the package `pyqrack`, not `pyqrack-cpu`.** Mac officially "deprecated" OpenCL years ago. Hence, accelerator support is not included in ARM-based Mac wheels, and OpenCL installation is **not** required on these systems, but, if you have a CUDA accelerator on ARM-based Mac, you could try the package `pyqrack-cuda` instead.
 
-<<<<<<< HEAD
 (**If you installing from source,** it doesn't matter whether you use `pyqrack` or `pyqrack-cpu`, because the build version of C++ Qrack you intend to use must already be installed locally.)
-=======
-**Performance can benefit greatly from following the [Qrack repository "Quick Start" and "Power user considerations."](https://github.com/unitaryfund/qrack/blob/main/README.md#quick-start)**
->>>>>>> 41375b6c
+
+**If you're looking for Mac ARM support, use the package `pyqrack`, not `pyqrack-cpu`.** Mac officially "deprecated" OpenCL years ago. Hence, accelerator support is not included in ARM-based Mac wheels, and OpenCL installation is **not** required on these systems, but, if you have a CUDA accelerator on ARM-based Mac, you could try the package `pyqrack-cuda` instead.
 
 **Performance can benefit greatly from following the [Qrack repository "Quick Start" and "Power user considerations."](https://github.com/unitaryfund/qrack/blob/main/README.md#quick-start)**
 
